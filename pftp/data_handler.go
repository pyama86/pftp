package pftp

import (
	"errors"
	"fmt"
	"io"
	"math/rand"
	"net"
	"strconv"
	"strings"
	"time"

	"golang.org/x/sync/errgroup"
)

type dataHandler struct {
	clientConn           connector
	originConn           connector
	config               *config
	log                  *logger
	inDataTransfer       *bool
	proxyHandlerAttached bool
	waitTransferEnd      bool
	transferDone         chan struct{}
}

type connector struct {
	listener         *net.TCPListener
	communicaionConn net.Conn
	dataConn         net.Conn
	originalRemoteIP string
	remoteIP         string
	remotePort       string
	localIP          string
	localPort        string
	needsListen      bool
	isClient         bool
	mode             string
}

// Make listener for data connection
func newDataHandler(config *config, log *logger, clientConn net.Conn, originConn net.Conn, mode string, inDataTransfer *bool) (*dataHandler, error) {
	var err error

	d := &dataHandler{
		originConn: connector{
			listener:         nil,
			communicaionConn: originConn,
			dataConn:         nil,
			needsListen:      false,
			isClient:         false,
			mode:             config.TransferMode,
		},
		clientConn: connector{
			listener:         nil,
			communicaionConn: clientConn,
			dataConn:         nil,
			needsListen:      false,
			isClient:         true,
			mode:             mode,
		},
		config:               config,
		log:                  log,
		inDataTransfer:       inDataTransfer,
		proxyHandlerAttached: false,
		waitTransferEnd:      false,
		transferDone:         make(chan struct{}),
	}

	if d.originConn.communicaionConn != nil {
		d.originConn.originalRemoteIP, _, _ = net.SplitHostPort(originConn.RemoteAddr().String())
		d.originConn.localIP, d.originConn.localPort, _ = net.SplitHostPort(originConn.LocalAddr().String())
	}

	if d.clientConn.communicaionConn != nil {
		d.clientConn.originalRemoteIP, _, _ = net.SplitHostPort(clientConn.RemoteAddr().String())
		d.clientConn.localIP, d.clientConn.localPort, _ = net.SplitHostPort(clientConn.LocalAddr().String())
	}

	// When connections are nil, will not set listener
	if clientConn == nil || originConn == nil {
		return d, nil
	}

	// init client connection
	if checkNeedListen(d.clientConn.mode, d.originConn.mode, true) {
		d.clientConn.listener, err = d.setNewListener()
		if err != nil {
			connectionCloser(d, d.log)

			return nil, err
		}
		d.clientConn.needsListen = true
	}

	// init origin connection
	if checkNeedListen(d.clientConn.mode, d.originConn.mode, false) {
		d.originConn.listener, err = d.setNewListener()
		if err != nil {
			connectionCloser(d, d.log)

			return nil, err
		}
		d.originConn.needsListen = true
	}

	return d, nil
}

// check needs to open listener
func checkNeedListen(clientMode string, originMode string, isClient bool) bool {
	if isClient {
		if clientMode == "PASV" || clientMode == "EPSV" {
			return true
		}
	} else {
		if originMode == "PORT" || originMode == "EPRT" {
			return true
		} else if originMode == "CLIENT" {
			if clientMode == "PORT" || clientMode == "EPRT" {
				return true
			}
		}
	}

	return false
}

// get listen port
func getListenPort(dataPortRange string) string {
	// random port select
	if len(dataPortRange) == 0 {
		return ""
	}

	portRange := strings.Split(dataPortRange, "-")
	min, _ := strconv.Atoi(strings.TrimSpace(portRange[0]))
	max, _ := strconv.Atoi(strings.TrimSpace(portRange[1]))

	// return min port number
	if min == max {
		return strconv.Itoa(min)
	}

	// random select in min - max range
	return strconv.Itoa(min + rand.Intn(max-min))
}

// assign listen port create listener
func (d *dataHandler) setNewListener() (*net.TCPListener, error) {
	var listener *net.TCPListener
	var lAddr *net.TCPAddr
	var err error
	// reallocate listener port when selected port is busy until LISTEN_TIMEOUT
	counter := 0
	for {
		counter++

		lAddr, err = net.ResolveTCPAddr("tcp", ":"+getListenPort(d.config.DataPortRange))
		if err != nil {
			d.log.err("cannot resolve TCPAddr")
			return nil, err
		}

		// only can support IPv4 between origin server connection
		if listener, err = net.ListenTCP("tcp4", lAddr); err != nil {
			if counter > connectionTimeout {
				d.log.err("cannot set listener")

				return nil, err
			}

			d.log.debug("cannot use choosen port. try to select another port after 1 second... (%d/%d)", counter, connectionTimeout)

			time.Sleep(time.Duration(1) * time.Second)
			continue

		} else {
			d.log.debug("data listen port selected: '%s'", lAddr.String())
			break
		}
	}

	return listener, nil
}

// close all connection and listener
func (d *dataHandler) Close() error {
	lastErr := error(nil)

	// close net.Conn
	if d.clientConn.dataConn != nil {
		if err := d.clientConn.dataConn.Close(); err != nil {
			if !strings.Contains(err.Error(), alreadyClosedMsg) {
				d.log.err("origin data connection close error: %s", err.Error())
				lastErr = err
			}
		}
	}
	if d.originConn.dataConn != nil {
		if err := d.originConn.dataConn.Close(); err != nil {
			if !strings.Contains(err.Error(), alreadyClosedMsg) {
				d.log.err("origin data connection close error: %s", err.Error())
				lastErr = err
			}
		}
	}

	// close listener
	if d.clientConn.listener != nil {
		if err := d.clientConn.listener.Close(); err != nil {
			if !strings.Contains(err.Error(), alreadyClosedMsg) {
				d.log.err("client data listener close error: %s", err.Error())
				lastErr = err
			}
		}
	}
	if d.originConn.listener != nil {
		if err := d.originConn.listener.Close(); err != nil {
			if !strings.Contains(err.Error(), alreadyClosedMsg) {
				d.log.err("origin data listener close error: %s", err.Error())
				lastErr = err
			}
		}
	}

	if d.waitTransferEnd {
		d.transferDone <- struct{}{}
		d.waitTransferEnd = false
	}

	d.proxyHandlerAttached = false

	if lastErr == nil {
		d.log.debug("proxy data channel disconnected")
	}

	return lastErr
}

// Make listener for data connection
func (d *dataHandler) StartDataTransfer() error {
	var err error

	eg := errgroup.Group{}

	defer connectionCloser(d, d.log)

	// make data connection (origin first)
	if err := d.originListenOrDial(); err != nil {
		d.log.debug("data channel with origin creation failed")

		return err
	}
	if err := d.clientListenOrDial(); err != nil {
		d.log.debug("data channel with client creation failed")

		return err
	}

	// do not timeout communication connection during data transfer
	*d.inDataTransfer = true
	d.clientConn.communicaionConn.SetDeadline(time.Time{})
	d.originConn.communicaionConn.SetDeadline(time.Time{})

	// client to origin
	eg.Go(func() error { return d.dataTransfer(d.clientConn.dataConn, d.originConn.dataConn) })

	// origin to client
	eg.Go(func() error { return d.dataTransfer(d.originConn.dataConn, d.clientConn.dataConn) })

	// wait until data transfer goroutine end
	if err = eg.Wait(); err != nil {
		d.log.err(err.Error())
	}

	// set timeout to each connection
	*d.inDataTransfer = false
	d.clientConn.communicaionConn.SetDeadline(time.Now().Add(time.Duration(d.config.IdleTimeout) * time.Second))
	d.originConn.communicaionConn.SetDeadline(time.Now().Add(time.Duration(d.config.ProxyTimeout) * time.Second))

	return err
}

// make client connection
func (d *dataHandler) clientListenOrDial() error {
	// if client connect needs listen, open listener
	if d.clientConn.needsListen {
		// set listener timeout
		d.clientConn.listener.SetDeadline(time.Now().Add(time.Duration(connectionTimeout) * time.Second))

		conn, err := d.clientConn.listener.AcceptTCP()
		if err != nil || conn == nil {
			if !strings.Contains(err.Error(), alreadyClosedMsg) {
				d.log.err("error on client connection listen: %v, %s", conn, err.Error())
			}

			return err
		}

		d.log.debug("client connected from %s", conn.RemoteAddr().String())
		d.log.debug("close listener %s", d.clientConn.listener.Addr().String())

		// release listener for reuse
		if err := d.clientConn.listener.Close(); err != nil {
			if !strings.Contains(err.Error(), alreadyClosedMsg) {
				d.log.err("cannot close client data listener: %s", err.Error())
			}
		}

		// set linger 0 and tcp keepalive setting between client connection
		if d.config.KeepaliveTime > 0 {
			conn.SetKeepAlive(true)
			conn.SetKeepAlivePeriod(time.Duration(d.config.KeepaliveTime) * time.Second)
			conn.SetLinger(0)
		}

		d.clientConn.dataConn = conn
	} else {
		var conn net.Conn
		var err error

		// when connect to client(use active mode), dial to client use port 20 only
		lAddr, err := net.ResolveTCPAddr("tcp", net.JoinHostPort("", "20"))
		if err != nil {
			d.log.err("cannot resolve local address")
			return err
		}
		// set port reuse and local address
		netDialer := net.Dialer{
			Control:   setReuseIPPort,
			LocalAddr: lAddr,
			Deadline:  time.Now().Add(time.Duration(connectionTimeout) * time.Second),
		}

		conn, err = netDialer.Dial("tcp", net.JoinHostPort(d.clientConn.remoteIP, d.clientConn.remotePort))

		if err != nil || conn == nil {
			d.log.err("cannot connect to client data address: %v, %s", conn, err.Error())
			return err
		}

		d.log.debug("connect to client %s", conn.RemoteAddr().String())

		// set linger 0 and tcp keepalive setting between client connection
		tcpConn := conn.(*net.TCPConn)
		tcpConn.SetKeepAlive(true)
		tcpConn.SetKeepAlivePeriod(time.Duration(d.config.KeepaliveTime) * time.Second)
		tcpConn.SetLinger(0)

		d.clientConn.dataConn = tcpConn
	}

	return nil
}

// make origin connection
func (d *dataHandler) originListenOrDial() error {
	// if origin connect needs listen, open listener
	if d.originConn.needsListen {
		// set listener timeout
		d.originConn.listener.SetDeadline(time.Now().Add(time.Duration(connectionTimeout) * time.Second))

		conn, err := d.originConn.listener.AcceptTCP()
		if err != nil || conn == nil {
			d.log.err("error on origin connection listen: %v, %s", conn, err.Error())

			return err
		}

		d.log.debug("origin connected from %s", conn.RemoteAddr().String())
		d.log.debug("close listener %s", d.originConn.listener.Addr().String())

		// release listener for reuse
		if err := d.originConn.listener.Close(); err != nil {
			if !strings.Contains(err.Error(), alreadyClosedMsg) {
				d.log.err("cannot close origin data listener: %s", err.Error())
			}
		}

		// set linger 0 and tcp keepalive setting between origin connection
		if d.config.KeepaliveTime > 0 {
			conn.SetKeepAlive(true)
			conn.SetKeepAlivePeriod(time.Duration(d.config.KeepaliveTime) * time.Second)
			conn.SetLinger(0)
		}

		d.originConn.dataConn = conn

	} else {
		var conn net.Conn
		var err error

		conn, err = net.DialTimeout(
			"tcp",
			net.JoinHostPort(d.originConn.remoteIP, d.originConn.remotePort),
			time.Duration(connectionTimeout)*time.Second,
		)

		if err != nil || conn == nil {
			d.log.debug("cannot connect to origin data address: %v, %s", conn, err.Error())

			return err
		}

		d.log.debug("connected to origin %s", conn.RemoteAddr().String())

		// set linger 0 and tcp keepalive setting between origin connection
		tcpConn := conn.(*net.TCPConn)
		tcpConn.SetKeepAlive(true)
		tcpConn.SetKeepAlivePeriod(time.Duration(d.config.KeepaliveTime) * time.Second)
		tcpConn.SetLinger(0)

		d.originConn.dataConn = tcpConn
	}

	return nil
}

// send data until got EOF or error on connection
func (d *dataHandler) dataTransfer(reader net.Conn, writer net.Conn) error {
	lastErr := error(nil)

	buffer := make([]byte, dataTransferBufferSize)
	if _, err := io.CopyBuffer(writer, reader, buffer); err != nil {
		lastErr = fmt.Errorf("got error on data transfer: %s", err.Error())
	}

	// send EOF to writer. if fail, close connection
	if err := sendEOF(writer); err != nil {
		writer.Close()
	}

<<<<<<< HEAD
	return lastErr
=======
	// set deadline each conn when data transfer complete
	reader.SetDeadline(time.Now().Add(time.Duration(connectionTimeout) * time.Second))
	writer.SetDeadline(time.Now().Add(time.Duration(connectionTimeout) * time.Second))

	return err
>>>>>>> 708874b3
}

// parse port comand line
func (d *dataHandler) parsePORTcommand(line string) error {
	// PORT command format : "PORT h1,h2,h3,h4,p1,p2\r\n"
	var err error

	d.clientConn.remoteIP, d.clientConn.remotePort, err = parseLineToAddr(strings.Split(strings.Trim(line, "\r\n"), " ")[1])

	// if received ip is not public IP, ignore it
	if !isPublicIP(net.ParseIP(d.clientConn.remoteIP)) {
		d.clientConn.remoteIP = d.clientConn.originalRemoteIP
	}

	return err
}

// parse eprt comand line
func (d *dataHandler) parseEPRTcommand(line string) error {
	// EPRT command format
	// - IPv4 : "EPRT |1|h1.h2.h3.h4|port|\r\n"
	// - IPv6 : "EPRT |2|h1::h2:h3:h4:h5|port|\r\n"
	var err error

	d.clientConn.remoteIP, d.clientConn.remotePort, err = parseEPRTtoAddr(strings.Split(strings.Trim(line, "\r\n"), " ")[1])

	// if received ip is not public IP, ignore it
	if !isPublicIP(net.ParseIP(d.clientConn.remoteIP)) {
		d.clientConn.remoteIP = d.clientConn.originalRemoteIP
	}

	return err
}

// parse pasv comand line
func (d *dataHandler) parsePASVresponse(line string) error {
	// PASV response format : "227 Entering Passive Mode (h1,h2,h3,h4,p1,p2).\r\n"
	var err error

	startIndex := strings.Index(line, "(")
	endIndex := strings.LastIndex(line, ")")

	if startIndex == -1 || endIndex == -1 {
		return errors.New("invalid data address")
	}

	d.originConn.remoteIP, d.originConn.remotePort, err = parseLineToAddr(line[startIndex+1 : endIndex])

	// if received ip is not public IP, ignore it
	if !isPublicIP(net.ParseIP(d.originConn.remoteIP)) {
		d.originConn.remoteIP = d.originConn.originalRemoteIP
	}

	return err
}

// parse epsv comand line
func (d *dataHandler) parseEPSVresponse(line string) error {
	// EPSV response format : "229 Entering Extended Passive Mode (|||port|)\r\n"
	startIndex := strings.Index(line, "(")
	endIndex := strings.LastIndex(line, ")")

	if startIndex == -1 || endIndex == -1 {
		return errors.New("invalid data address")
	}

	// get port and verify it
	originPort := strings.Trim(line[startIndex+1:endIndex], "|")
	port, _ := strconv.Atoi(originPort)
	if port <= 0 || port > 65535 {
		return fmt.Errorf("invalid data address")
	}

	d.originConn.remotePort = originPort

	return nil
}

// parse IP and Port from line
func parseLineToAddr(line string) (string, string, error) {
	addr := strings.Split(line, ",")

	if len(addr) != 6 {
		return "", "", fmt.Errorf("invalid data address")
	}

	// Get IP string from line
	ip := strings.Join(addr[0:4], ".")

	// get port number from line
	port1, _ := strconv.Atoi(addr[4])
	port2, _ := strconv.Atoi(addr[5])

	port := (port1 << 8) + port2

	// check IP and Port is valid
	if net.ParseIP(ip) == nil {
		return "", "", fmt.Errorf("invalid data address")
	}

	if port <= 0 || port > 65535 {
		return "", "", fmt.Errorf("invalid data address")
	}

	return ip, strconv.Itoa(port), nil
}

// parse EPRT command from client
func parseEPRTtoAddr(line string) (string, string, error) {
	addr := strings.Split(line, "|")

	if len(addr) != 5 {
		return "", "", fmt.Errorf("invalid data address")
	}

	netProtocol := addr[1]
	IP := addr[2]

	// check port is valid
	port := addr[3]
	if integerPort, err := strconv.Atoi(port); err != nil {
		return "", "", fmt.Errorf("invalid data address")
	} else if integerPort <= 0 || integerPort > 65535 {
		return "", "", fmt.Errorf("invalid data address")
	}

	switch netProtocol {
	case "1", "2":
		// use protocol 1 means IPv4. 2 means IPv6
		// net.ParseIP for validate IP
		if net.ParseIP(IP) == nil {
			return "", "", fmt.Errorf("invalid data address")
		}
	default:
		// wrong network protocol
		return "", "", fmt.Errorf("unknown network protocol")
	}

	return IP, port, nil
}

// check IP is public
// ** private IP range **
// Class       Starting IPAddress     Ending IP Address    # Host counts
// A           10.0.0.0               10.255.255.255       16,777,216
// B           172.16.0.0             172.31.255.255       1,048,576
// C           192.168.0.0            192.168.255.255      65,536
// Link-local  169.254.0.0            169.254.255.255      65,536
// Local       127.0.0.0              127.255.255.255      16777216
func isPublicIP(IP net.IP) bool {
	if IP.IsLoopback() || IP.IsLinkLocalMulticast() || IP.IsLinkLocalUnicast() {
		return false
	}
	if ip4 := IP.To4(); ip4 != nil {
		switch {
		case ip4[0] == 10:
			return false
		case ip4[0] == 172 && ip4[1] >= 16 && ip4[1] <= 31:
			return false
		case ip4[0] == 192 && ip4[1] == 168:
			return false
		default:
			return true
		}
	}
	return false
}<|MERGE_RESOLUTION|>--- conflicted
+++ resolved
@@ -431,15 +431,11 @@
 		writer.Close()
 	}
 
-<<<<<<< HEAD
-	return lastErr
-=======
 	// set deadline each conn when data transfer complete
 	reader.SetDeadline(time.Now().Add(time.Duration(connectionTimeout) * time.Second))
 	writer.SetDeadline(time.Now().Add(time.Duration(connectionTimeout) * time.Second))
 
-	return err
->>>>>>> 708874b3
+	return lastErr
 }
 
 // parse port comand line
